--- conflicted
+++ resolved
@@ -14,13 +14,8 @@
         "webfiori/collections":"1.1.0",
         "webfiori/ui":"2.3.2",
         "webfiori/jsonx":"3.1.3",
-<<<<<<< HEAD
-        "webfiori/http":"3.2.3",
-        "webfiori/database":"0.4.1"
-=======
-        "webfiori/http":"3.2.4",
-        "webfiori/database":"0.4.0"
->>>>>>> 39204513
+        "webfiori/database":"0.4.1",
+        "webfiori/http":"3.2.4"
     },
     "keywords": [
         "framework",
