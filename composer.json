--- conflicted
+++ resolved
@@ -25,13 +25,8 @@
         "webfiori/ui":"v2.5.4",
         "webfiori/jsonx":"v3.2.2",
         "webfiori/http":"v3.3.2 ",
-<<<<<<< HEAD
-        "webfiori/database":"v0.7.3",
+        "webfiori/database":"v0.7.4",
         "webfiori/mailer":"v1.0.5"
-=======
-        "webfiori/database":"v0.7.4",
-        "webfiori/mailer":"v1.0.4"
->>>>>>> dd9880b7
     },
     "require-dev": {
         "phpunit/phpunit": "*"
