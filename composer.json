--- conflicted
+++ resolved
@@ -14,13 +14,8 @@
         "webfiori/collections":"1.1.0",
         "webfiori/ui":"2.3.2",
         "webfiori/jsonx":"3.1.3",
-<<<<<<< HEAD
-        "webfiori/http":"3.2.3",
-        "webfiori/database":"0.4.3"
-=======
-        "webfiori/database":"0.4.2",
+        "webfiori/database":"0.4.3",
         "webfiori/http":"3.2.7"
->>>>>>> 2ac2a4ca
     },
     "keywords": [
         "framework",
