{
    "name": "webfiori/framework",
    "description": "WebFiori framework. Made to make the web bloom.",
    "homepage": "https://webfiori.com",
    "support": {
        "issues": "https://github.com/webfiori/framework/issues",
        "source": "https://github.com/webfior/framework"
    },
    "authors": [
        {
            "name": "Ibrahim BinAlshikh",
            "email": "ibrahim@webfiori.com"
        }
    ],
    "require": {
        "php": ">=7.0",
        "ext-json": "*",
        "ext-mbstring": "*",
        "ext-fileinfo": "*",
        "ext-openssl": "*",
        "webfiori/http":"v3.3.8",
        "webfiori/file":"v1.3.4",
        "webfiori/jsonx":"v3.3.0",
        "webfiori/ui":"v2.6.1",
        "webfiori/collections":"v1.1.4",
        "webfiori/database":"v0.8.9",
        "webfiori/cli":"v1.1.4",
        "webfiori/mailer":"v1.1.3",
<<<<<<< HEAD
        "webfiori/err":"v1.0.8"
=======
        "webfiori/err":"v1.0.9"
>>>>>>> 4f3537f3
    },
    "require-dev": {
        
    },
    "autoload": {
        "psr-4": {
            "webfiori\\framework\\": "webfiori/framework/"
        }
    },
    "autoload-dev": {
        "psr-4": {
            "webfiori\\tests\\": "tests/"
        }
    },
    "keywords": [
        "framework",
        "webfiori",
        "php",
        "API",
        "Web APIs",
        "Themes"
    ],
    "license": "MIT"
}<|MERGE_RESOLUTION|>--- conflicted
+++ resolved
@@ -26,11 +26,7 @@
         "webfiori/database":"v0.8.9",
         "webfiori/cli":"v1.1.4",
         "webfiori/mailer":"v1.1.3",
-<<<<<<< HEAD
-        "webfiori/err":"v1.0.8"
-=======
         "webfiori/err":"v1.0.9"
->>>>>>> 4f3537f3
     },
     "require-dev": {
         
