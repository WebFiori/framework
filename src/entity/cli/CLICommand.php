<?php
/*
 * The MIT License
 *
 * Copyright 2020 Ibrahim, WebFiori Framework.
 *
 * Permission is hereby granted, free of charge, to any person obtaining a copy
 * of this software and associated documentation files (the "Software"), to deal
 * in the Software without restriction, including without limitation the rights
 * to use, copy, modify, merge, publish, distribute, sublicense, and/or sell
 * copies of the Software, and to permit persons to whom the Software is
 * furnished to do so, subject to the following conditions:
 *
 * The above copyright notice and this permission notice shall be included in
 * all copies or substantial portions of the Software.
 *
 * THE SOFTWARE IS PROVIDED "AS IS", WITHOUT WARRANTY OF ANY KIND, EXPRESS OR
 * IMPLIED, INCLUDING BUT NOT LIMITED TO THE WARRANTIES OF MERCHANTABILITY,
 * FITNESS FOR A PARTICULAR PURPOSE AND NONINFRINGEMENT. IN NO EVENT SHALL THE
 * AUTHORS OR COPYRIGHT HOLDERS BE LIABLE FOR ANY CLAIM, DAMAGES OR OTHER
 * LIABILITY, WHETHER IN AN ACTION OF CONTRACT, TORT OR OTHERWISE, ARISING FROM,
 * OUT OF OR IN CONNECTION WITH THE SOFTWARE OR THE USE OR OTHER DEALINGS IN
 * THE SOFTWARE.
 */
namespace webfiori\entity\cli;

/**
 * An abstract class that can be used to create new CLI command.
 * The developer can extend this class and use it to create a custom CLI 
 * command.
 * @author Ibrahim
 * @version 1.0
 */
abstract class CLICommand {
    /**
     * An associative array that contains color codes and names.
     * @since 1.0
     */
    const COLORS = [
        'black' => 30,
        'red' => 31,
        'light-red' => 91,
        'green' => 32,
        'light-green' => 92,
        'yellow' => 33,
        'light-yellow' => 93,
        'white' => 97,
        'gray' => 37,
        'blue' => 34,
        'light-blue' => 94
    ];
    /**
     * An associative array that contains extra options that can be added to 
     * the command.
     * @var array
     * @since 1.0 
     */
    private $commandArgs;
    /**
     * The name of the command such as '--help'.
     * @var string 
     * @since 1.0
     */
    private $commandName;
    /**
     * A description of how to use the command or what it does.
     * @var string
     * @since 1.0 
     */
    private $description;
    /**
     * Creates new instance of the class.
     * @param string $commandName A string that represents the name of the 
     * command such as '-v' or '--help'. If not provided, the 
     * value '--new-command' is used.
     * @param array $args An indexed array of sub-associative arrays of arguments which can 
     * be supplied to the command when running it. Each 
     * sub-array can have the following indices:
     * <ul>
     * <li><b>optional</b>: A boolean. if set to true, it means that the argument 
     * is optional and can be ignored when running the command.</li>
     * <li><b>default</b>: An optional default value for the argument 
     * to use if it is not provided and is optional.</li>
     * <li><b>description</b>: A description of the argument which 
     * will be shown if the command '--help' is executed.</li>
     * </ul>
     * @param string $description A string that describes what does the job 
     * do. The description will appear when the command '--help' is executed.
     * @since 1.0
     */
    public function __construct($commandName, $args = [], $description = '') {
        if (!$this->setName($commandName)) {
            $this->setName('--new-command');
        }
        $this->addArgs($args);

        if (!$this->setDescription($description)) {
            $this->setDescription('<NO DESCRIPTION>');
        }
    }
    /**
     * Add command argument.
     * An argument is a string that comes after the name of the command. The value 
     * of an argument can be set using equal sign. For example, if command name 
     * is '--do-it' and one argument has the name 'what-to-do', then the full 
     * CLI command would be "--do-it what-to-do=say-hi". 
     * @param string $name The name of the argument. It must be non-empty string 
     * and does not contain spaces. Note that if the argument is already added and 
     * the developer is trying to add it again, the new options array will override 
     * the existing options array.
     * @param array $options An optional array of options. Available options are:
     * <ul>
     * <li><b>optional</b>: A boolean. if set to true, it means that the argument 
     * is optional and can be ignored when running the command.</li>
     * <li><b>default</b>: An optional default value for the argument 
     * to use if it is not provided and is optional.</li>
     * <li><b>description</b>: A description of the argument which 
     * will be shown if the command '--help' is executed.</li>
     * </ul>
     * @return boolean If the argument is added, the method will return true. 
     * Other than that, the method will return false.
     * @since 1.0
     */
    public function addArg($name, $options = []) {
        $trimmed = trim($name);

        if (strlen($trimmed) > 0 && !strpos($trimmed, ' ')) {
            if (gettype($options) == 'array') {
                $this->commandArgs[$trimmed] = $this->_checkArgOptions($options);
            } else {
                $this->commandArgs[$trimmed] = [
                    'optional' => false,
                    'description' => '<NO DESCRIPTION>'
                ];
            }

            return true;
        }

        return false;
    }
    /**
     * Adds multiple arguments to the command
     * @param array $arr An indexed array of sub associative arrays. Each 
     * sub-array can have the following indices:
     * <ul>
     * <li><b>optional</b>: A boolean. if set to true, it means that the argument 
     * is optional and can be ignored when running the command.</li>
     * <li><b>default</b>: An optional default value for the argument 
     * to use if it is not provided and is optional.</li>
     * <li><b>description</b>: A description of the argument which 
     * will be shown if the command '--help' is executed.</li>
     * </ul>
     */
    public function addArgs($arr) {
        $this->commandArgs = [];

        if (gettype($arr) == 'array') {
            foreach ($arr as $optionName => $options) {
                $this->addArg($optionName, $options);
            }
        }
    }
    /**
     * Display a message that represents an error.
     * The message will be prefixed with the string 'Error:' in 
     * red. The output will be sent to STDERR.
     * @param string $message The message that will be shown.
     * @since 1.0
     */
    public function error($message) {
        fprintf(STDERR, self::formatOutput('Error:', [
            'color' => 'light-red'
        ]).' '.$message);
    }
    /**
     * Execute the command.
     * This method should not be called manually by the developer.
     * @return int If the command is executed, the method will return 0. Other 
     * than that, it will return a number which depends on the return value of 
     * the method 'CLICommand::exec()'.
     * @since 1.0
     */
    public function excCommand() {
        $this->_parseArgs();

        if ($this->_checkIsArgsSet()) {
            $execResult = $this->exec();

            if ($execResult === null) {
                return 0;
            }

            return intval($execResult);
        }

        return -1;
    }
    /**
     * Execute the command.
     * The implementation of this method should contain the code that will run 
     * when the command is executed.
     * @return int The developer should implement this method in a way it returns 0 
     * or null if the command is executed successfully and return -1 if the 
     * command did not execute successfully.
     * @since 1.0
     */
    public abstract function exec();
    /**
     * Formats an output string.
     * This method is used to add colors to the output string or 
     * make it bold or underlined. The returned value of this 
     * method can be sent to STDOUT using the method 'fprintf()'. 
     * Note that the support for colors 
     * and formatting will depend on the terminal configuration.
     * @param string $string The string that will be formatted.
     * @param array $formatOptions An associative array of formatting 
     * options. Supported options are:
     * <ul>
     * <li><b>color</b>: The foreground color of the output text. Supported colors 
     * are: 
     * <ul>
     * <li>white</li>
     * <li>black</li>
     * <li>red</li>
     * <li>light-red</li>
     * <li>green</li>
     * <li>light-green</li>
     * <li>yellow</li>
     * <li>light-yellow</li>
     * <li>gray</li>
     * <li>blue</li>
     * <li>light-blue</li>
     * </ul>
     * </li>
     * <li><b>bg-color</b>: The background color of the output text. Supported colors 
     * are the same as the supported colors by the 'color' option.</li>
     * <li><b>bold</b>: A boolean. If set to true, the text will 
     * be bold.</li>
     * <li><b>underline</b>: A boolean. If set to true, the text will 
     * be underlined.</li>
     * <li><b>reverse</b>: A boolean. If set to true, the foreground 
     * color and background color will be reversed (invert the foreground and background colors).</li>
     * <li><b>blink</b>: A boolean. If set to true, the text will 
     * blink.</li>
     * </ul>
     * @return string The string after applying the formatting to it.
     * @since 1.0
     */
<<<<<<< HEAD
    public static function formatOutput($string, $formatOptions) {
        $os = php_uname('r');
=======
    public function formatOutput($string, $formatOptions) {
        $os = php_uname('s');
>>>>>>> a20b8214
        $notSupported = [
            'Windows NT'
        ];
        
        if (in_array($os, $notSupported)) {
            
            return $string;
        }
        $validatedOptions = self::_validateOutputOptions($formatOptions);

        return self::_getFormattedOutput($string, $validatedOptions);
    }
    /**
     * Returns an associative array that contains command args.
     * @return array An associative array. The indices of the array are 
     * the names of the arguments and the values are sub-associative arrays. 
     * the sub arrays will have the following indices: 
     * <ul>
     * <li>optional</li>
     * <li>description</li>
     * <li>default</li>
     * <ul>
     * Note that the last index might not be set.
     * @since 1.0
     */
    public function getArgs() {
        return $this->commandArgs;
    }
    /**
     * Returns the value of command option from CLI given its name.
     * @param string $optionName The name of the option.
     * @return string|null If the value of the option is set, the method will 
     * return its value as string. If it is not set, the method will return null.
     * @since 1.0
     */
    public function getArgValue($optionName) {
        $trimmedOptName = trim($optionName);

        if (isset($this->commandArgs[$trimmedOptName]['val'])) {
            return $this->commandArgs[$trimmedOptName]['val'];
        }

        foreach ($_SERVER['argv'] as $option) {
            $optionClean = filter_var($option, FILTER_SANITIZE_STRING);
            $optExpl = explode('=', $optionClean);
            $optionNameFromCLI = $optExpl[0];

            if ($optionNameFromCLI == $trimmedOptName) {
                $this->commandArgs[$trimmedOptName]['provided'] = true;

                if (count($optExpl) == 2) {
                    return $optExpl[1];
                }

                return null;
            } else {
                $this->commandArgs[$trimmedOptName]['provided'] = false;
            }
        }
    }
    /**
     * Returns the description of the command.
     * The description of the command is a string that describes what does the 
     * command do and it will appear in CLI if the command '--help' is executed.
     * @return string The description of the command. Default return value 
     * is '&lt;NO DESCRIPTION&gt;'
     * @since 1.0
     */
    public function getDescription() {
        return $this->description;
    }
    /**
     * Returns the name of the command.
     * The name of the command is a string which is used to call the command 
     * from CLI.
     * @return string The name of the command (such as '-v' or '--help'). Default 
     * return value is '--new-command'.
     * @since 1.0
     */
    public function getName() {
        return $this->commandName;
    }
    /**
     * Checks if the command has a specific command line argument or not.
     * @param string $argName The name of the command line argument.
     * @return boolean If the argument is added to the command, the method will 
     * return true. If no argument which has the given name does exist, the method 
     * will return false.
     * @since 1.0
     */
    public function hasArg($argName) {
        return isset($this->getArgs()[trim($argName)]);
    }
    /**
     * Checks if an argument is provided in the CLI or not.
     * The method will not check if the argument has a value or not.
     * @param string $argName The name of the command line argument.
     * @return boolean If the argument is provided, the method will return 
     * true. Other than that, the method will return false.
     * @since 1.0
     */
    public function isArgProvided($argName) {
        if ($this->hasArg($argName)) {
            $trimmed = trim($argName);

            if (isset($this->getArgs()[$trimmed]['provided'])) {
                return $this->getArgs()[$trimmed]['provided'];
            }
        }

        return false;
    }
    /**
     * Sets the description of the command.
     * The description of the command is a string that describes what does the 
     * command do and it will appear in CLI if the command '--help' is executed.
     * @param string $str A string that describes the command. It must be non-empty 
     * string.
     * @return boolean If the description of the command is set, the method will return 
     * true. Other than that, the method will return false.
     */
    public function setDescription($str) {
        $trimmed = trim($str);

        if (strlen($trimmed) > 0) {
            $this->description = $trimmed;

            return true;
        }

        return false;
    }
    /**
     * Sets the name of the command.
     * The name of the command is a string which is used to call the command 
     * from CLI.
     * @param string $name The name of the command (such as '-v' or '--help'). 
     * It must be non-empty string and does not contain spaces.
     * @return boolean If the name of the command is set, the method will return 
     * true. Other than that, the method will return false.
     * @since 1.0
     */
    public function setName($name) {
        $trimmed = trim($name);

        if (strlen($trimmed) > 0 && !strpos($trimmed, ' ')) {
            $this->commandName = $name;

            return true;
        }

        return false;
    }
    private function _checkArgOptions($options) {
        $optinsArr = [];

        if (isset($options['optional'])) {
            $optinsArr['optional'] = $options['optional'] === true;
        } else {
            $optinsArr['optional'] = false;
        }

        if (isset($options['description'])) {
            $trimmedDesc = trim($options['description']);

            if (strlen($trimmedDesc) > 0) {
                $optinsArr['description'] = $trimmedDesc;
            } else {
                $optinsArr['description'] = '<NO DESCRIPTION>';
            }
        } else {
            $optinsArr['description'] = '<NO DESCRIPTION>';
        }

        if (isset($options['default']) && gettype($options['default']) == 'string') {
            $optinsArr['default'] = $options['default'];
        }

        return $optinsArr;
    }
    private function _checkIsArgsSet() {
        $missingMandatury = [];

        foreach ($this->commandArgs as $attrName => $attrArray) {
            if (!$attrArray['optional'] && $attrArray['val'] === null) {
                if (isset($attrArray['default'])) {
                    $this->commandArgs[$attrName]['val'] = $attrArray['default'];
                } else {
                    $missingMandatury[] = $attrName;
                }
            }
        }

        if (count($missingMandatury) != 0) {
            $missingStr = 'The following required argument(s) are missing: ';
            $comma = '';

            foreach ($missingMandatury as $opt) {
                $missingStr .= $comma.'"'.$opt.'"';
                $comma = ', ';
            }
            $this->error($missingStr."\n");

            return false;
        }

        return true;
    }
    private static function _getFormattedOutput($outputString, $formatOptions) {
        $outputString .= "\e";
        $outputManner = self::getCharsManner($formatOptions);

        if (strlen($outputManner) != 0) {
            return "\e[".$outputManner."m$outputString \e[0m";
        }

        return $outputString;
    }
    private function _parseArgs() {
        $options = array_keys($this->commandArgs);

        foreach ($options as $optName) {
            $this->commandArgs[$optName]['val'] = $this->getArgValue($optName);
        }
    }
    private static function _validateOutputOptions($formatArr) {
        if (gettype($formatArr) == 'array' && count($formatArr) !== 0) {
            if (!isset($formatArr['bold'])) {
                $formatArr['bold'] = false;
            }

            if (!isset($formatArr['underline'])) {
                $formatArr['underline'] = false;
            }

            if (!isset($formatArr['blink'])) {
                $formatArr['blink'] = false;
            }

            if (!isset($formatArr['reverse'])) {
                $formatArr['reverse'] = false;
            }

            if (!isset($formatArr['color'])) {
                $formatArr['color'] = 'white';
            }

            if (!isset($formatArr['bg-color'])) {
                $formatArr['bg-color'] = 'black';
            }

            return $formatArr;
        }

        return [
            'bold' => false,
            'underline' => false,
            'reverse' => false,
            'blink' => false,
            'color' => 'white', 
            'bg-color' => 'black'
        ];
    }
    private static function addManner($str, $code) {
        if (strlen($str) > 0) {
            return $str.';'.$code;
        }

        return $str.$code;
    }
    private static function getCharsManner($options) {
        $mannerStr = '';

        if ($options['bold']) {
            $mannerStr = self::addManner($mannerStr, 1);
        }
 
        if ($options['underline']) {
            $mannerStr = self::addManner($mannerStr, 4);
        }

        if ($options['blink']) {
            $mannerStr = self::addManner($mannerStr, 5);
        }

        if ($options['reverse']) {
            $mannerStr = self::addManner($mannerStr, 7);
        }
        $mannerStr2 = self::addManner($mannerStr, self::COLORS[$options['color']]);

        return self::addManner($mannerStr2, self::COLORS[$options['bg-color']] + 10);
    }
}<|MERGE_RESOLUTION|>--- conflicted
+++ resolved
@@ -247,13 +247,8 @@
      * @return string The string after applying the formatting to it.
      * @since 1.0
      */
-<<<<<<< HEAD
     public static function formatOutput($string, $formatOptions) {
-        $os = php_uname('r');
-=======
-    public function formatOutput($string, $formatOptions) {
         $os = php_uname('s');
->>>>>>> a20b8214
         $notSupported = [
             'Windows NT'
         ];
