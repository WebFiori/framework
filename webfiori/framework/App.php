<?php
/**
 * This file is licensed under MIT License.
 *
 * Copyright (c) 2019 Ibrahim BinAlshikh
 *
 * For more information on the license, please visit:
 * https://github.com/WebFiori/.github/blob/main/LICENSE
 *
 */
namespace webfiori\framework;

use Error;
use Exception;
use ReflectionClass;
use webfiori\cli\Runner;
use webfiori\error\Handler;
use webfiori\file\exceptions\FileException;
use webfiori\file\File;
use webfiori\framework\config\ConfigurationDriver;
use webfiori\framework\config\Controller;
use webfiori\framework\exceptions\InitializationException;
use webfiori\framework\handlers\APICallErrHandler;
use webfiori\framework\handlers\CLIErrHandler;
use webfiori\framework\handlers\HTTPErrHandler;
use webfiori\framework\middleware\AbstractMiddleware;
use webfiori\framework\middleware\MiddlewareManager;
use webfiori\framework\router\Router;
use webfiori\framework\router\RouterUri;
use webfiori\framework\scheduler\TasksManager;
use webfiori\framework\session\SessionsManager;
use webfiori\http\Request;
use webfiori\http\Response;
/**
 * The time at which the framework was booted in microseconds as a float.
 *
 * @since 1.1.0
 */
define('MICRO_START', microtime(true));
/**
 * The instance of this class is used to control basic settings of
 * the application. Also, it is the entry point of the application.
 *
 * @author Ibrahim
 *
 */
class App {
    /**
<<<<<<< HEAD
=======
     * Sets the class that will be used as configuration driver.
     *
     * This method must be used before calling the method 'App::start()' in order
     * to set proper configuration driver.
     * 
     * @param string $clazz The full name of the class including namespace.
     */
    public static function setConfigDriver(string $clazz) {
        self::$ConfigDriver = $clazz;
    }
    /**
     * Returns the class that represents configuration driver.
     * 
     * @return string  The full name of the class including namespace.
     */
    public static function getConfigDriver() : string {
        return self::$ConfigDriver;
    }
    /**
     * A string which points to the class that represents configuration driver.
     * 
     * @var string
     */
    private static $ConfigDriver = '\\webfiori\\framework\\config\\ClassDriver';
    /**
>>>>>>> 9a832ceb
     * A constant that indicates that the status of the class is 'initialized'.
     *
     */
    const STATUS_INITIALIZED = 'INITIALIZED';
    /**
     * A constant that indicates that the status of the class is 'initializing'.
     *
     */
    const STATUS_INITIALIZING = 'INITIALIZING';
    /**
     * A constant that indicates that the status of the class is 'none'.
     *
     */
    const STATUS_NONE = 'NONE';
    /**
     *
     * @var Config
     */
    private $appConfig;
    /**
     * An instance of autoloader class.
     *
     * @var AutoLoader
     *
     * @since 1.0
     */
    private static $AU;
    /**
     * A mutex lock to disallow class access during initialization state.
     *
     * @var int
     *
     * @since 1.0
     */
    private static $ClassStatus = self::STATUS_NONE;
    /**
     *
     * @var Runner
     */
    private static $CliRunner;
    /**
     * A string which points to the class that represents configuration driver.
     *
     * @var string
     */
    private static $ConfigDriver = '\\webfiori\\framework\\config\\ClassDriver';
    /**
     * A single instance of the class.
     *
     * @var App
     *
     * @since 1.0
     */
    private static $LC;

    /**
     * The entry point for initiating the system.
     *
     * @throws FileException
     * @throws InitializationException
     * @since 1.0
     */
    private function __construct() {
        $this->checkStdInOut();
        $this->initFrameworkVersionInfo();
        $this->checkAppDir();
        /**
         * Change encoding of mb_ functions to UTF-8
         */
        if (function_exists('mb_internal_encoding')) {
            $encoding = 'UTF-8';
            mb_internal_encoding($encoding);
            mb_http_output($encoding);
            mb_regex_encoding($encoding);
        }
        $this->initAutoLoader();
        $this->loadEnvVars();
        /**
         * Set memory limit.
         */
        ini_set('memory_limit', defined('SCRIPT_MEMORY_LIMIT') ? SCRIPT_MEMORY_LIMIT : '2048M');
        /**
         * See http://php.net/manual/en/timezones.php for supported time zones.
         * Change this as needed.
         */
        date_default_timezone_set(defined('DATE_TIMEZONE') ? DATE_TIMEZONE : 'Asia/Riyadh');


        $this->setHandlers();
        //Initialize CLI
        self::getRunner();

        $this->initThemesPath();
        $this->checkStandardLibs();

        if (!class_exists(APP_DIR.'\ini\InitPrivileges')) {
            ConfigController::get()->createIniClass('InitPrivileges', 'Initialize user groups and privileges.');
        }
        //Initialize privileges.
        //This step must be done before initializing anything.
        call_user_func(APP_DIR.'\ini\InitPrivileges::init');



        $this->initMiddleware();
        $this->initRoutes();
        $this->initScheduler();
        Response::beforeSend(function ()
        {
            register_shutdown_function(function()
            {
                SessionsManager::validateStorage();
                $uriObj = Router::getRouteUri();

                if ($uriObj !== null) {
                    foreach ($uriObj->getMiddleware() as $mw) {
                        $mw->afterSend(Request::get(), Response::get());
                    }
                }
            });
            try {
                $sessionsCookiesHeaders = SessionsManager::getCookiesHeaders();

                foreach ($sessionsCookiesHeaders as $headerVal) {
                    Response::addHeader('set-cookie', $headerVal);
                }
            } catch (Error $exc) {
            }

            $uriObj = Router::getRouteUri();

            if ($uriObj !== null) {
                $uriObj->getMiddleware()->insertionSort();

                foreach ($uriObj->getMiddleware() as $mw) {
                    $mw->after(Request::get(), Response::get());
                }
            }
        });
        //class is now initialized
        self::$ClassStatus = self::STATUS_INITIALIZED;
    }
    /**
     * Register CLI commands or background tasks.
     *
     * @param string $folder The name of the folder that contains the jobs or
     * commands. It must be a folder inside 'app' folder or the folder which is defined
     * by the constant 'APP_DIR'.
     *
     * @param callable $regCallback A callback which is used to register the
     * classes of the folder.
     *
     * @param string|null $suffix A string which is appended to class name.
     * For example, if class name is 'UsersTable', the suffix in this case would
     * be 'Table' If provided, only classes with the specified suffix will
     * be considered.
     *
     * @param array $constructorParams An optional array that can hold constructor
     * parameters for objects that will be registered.
     *
     * @param array $otherParams An optional array that can hold extra parameters
     * which will be passed to the register callback.
     *
     * @since 1.3.6
     */
    public static function autoRegister(string $folder, callable $regCallback, string $suffix = null, array $constructorParams = [], array $otherParams = []) {
        $dir = APP_PATH.$folder;

        if (!File::isDirectory($dir)) {
            //If directory is outside application folder.
            $dir = ROOT_PATH.DS.$folder;
        }

        if (File::isDirectory($dir)) {
            $dirContent = array_diff(scandir($dir), ['.','..']);

            //Since it will be used to build class namespace, each
            //backslash must be replaced with forward slash.
            $folder = str_replace('/', '\\', $folder);

            foreach ($dirContent as $phpFile) {
                $expl = explode('.', $phpFile);

                if (count($expl) == 2 && $expl[1] == 'php') {
                    if ($suffix !== null) {
                        $classSuffix = substr($expl[0], -1 * strlen($suffix));

                        if ($classSuffix !== $suffix) {
                            continue;
                        }
                    }

                    self::autoRegisterHelper([
                        'dir' => $dir,
                        'php-file' => $phpFile,
                        'folder' => $folder,
                        'class-name' => $expl[0],
                        'params' => $otherParams,
                        'callback' => $regCallback,
                        'constructor-params' => $constructorParams
                    ]);
                }
            }
        }
    }
    /**
     * Returns a reference to an instance of 'AutoLoader'.
     *
     * @return AutoLoader A reference to an instance of 'AutoLoader'.
     *
     * @since 1.2.1
     */
    public static function getAutoloader(): AutoLoader {
        return self::$AU;
    }
    /**
     * Returns the status of the class.
     *
     * @return string The returned value will be one of 3 values: 'NONE' if
     * the constructor of the class is not called. 'INITIALIZING' if the execution
     * is happening inside the constructor of the class. 'INITIALIZED' once the
     * code in the constructor is executed.
     *
     * @since 1.0
     */
    public static function getClassStatus() {
        return self::$ClassStatus;
    }
    /**
     * Returns the instance which is used as main application configuration class.
     *
     * @return ConfigurationDriver
     */
    public static function getConfig(): ConfigurationDriver {
        return Controller::getDriver();
    }
    /**
     * Returns the class that represents configuration driver.
     *
     * @return string  The full name of the class including namespace.
     */
    public static function getConfigDriver() : string {
        return self::$ConfigDriver;
    }

    /**
     * Returns an instance which represents the class that is used to run the
     * terminal.
     *
     * @return Runner
     * @throws FileException
     */
    public static function getRunner() : Runner {
        if (!class_exists(APP_DIR.'\ini\InitCommands')) {
            ConfigController::get()->createIniClass('InitCommands', 'A method that can be used to initialize CLI commands.');
        }

        if (self::$CliRunner === null) {
            self::$CliRunner = new Runner();

            if (Runner::isCLI()) {
                if (defined('CLI_HTTP_HOST')) {
                    $host = CLI_HTTP_HOST;
                } else {
                    $host = '127.0.0.1';
                    define('CLI_HTTP_HOST', $host);
                }
                $_SERVER['HTTP_HOST'] = $host;
                $_SERVER['REMOTE_ADDR'] = '127.0.0.1';

                if (defined('ROOT_PATH')) {
                    $_SERVER['DOCUMENT_ROOT'] = ROOT_PATH;
                }
                $_SERVER['REQUEST_URI'] = '/';
                putenv('HTTP_HOST='.$host);
                putenv('REQUEST_URI=/');

                if (defined('USE_HTTP') && USE_HTTP === true) {
                    $_SERVER['HTTPS'] = 'no';
                } else {
                    $_SERVER['HTTPS'] = 'yes';
                }
            }
            self::$CliRunner->setBeforeStart(function (Runner $r)
            {
                $commands = [
                    '\\webfiori\\framework\\cli\commands\\WHelpCommand',
                    '\\webfiori\\framework\\cli\\commands\\VersionCommand',
                    '\\webfiori\\framework\\cli\\commands\\SettingsCommand',
                    '\\webfiori\\framework\\cli\\commands\\SchedulerCommand',
                    '\\webfiori\\framework\\cli\\commands\\CreateCommand',
                    '\\webfiori\\framework\\cli\\commands\\AddCommand',
                    '\\webfiori\\framework\\cli\\commands\\ListRoutesCommand',
                    '\\webfiori\\framework\\cli\\commands\\ListThemesCommand',
                    '\\webfiori\\framework\\cli\\commands\\RunSQLQueryCommand',
                    '\\webfiori\\framework\\cli\\commands\\UpdateSettingsCommand',
                    '\\webfiori\\framework\\cli\\commands\\UpdateTableCommand',
                ];

                foreach ($commands as $c) {
                    $r->register(new $c());
                }
                $r->setDefaultCommand('help');
                call_user_func(APP_DIR.'\ini\InitCommands::init');
            });
        }

        return self::$CliRunner;
    }
    /**
     * Sets the configuration object that will be used to configure part of
     * application settings.
     *
     * @param Config $conf
     *
     * @since 2.1.0
     */
    public static function setConfig(Config $conf) {
        if (self::$LC) {
            self::$LC->appConfig = $conf;
        }
    }
    /**
     * Sets the class that will be used as configuration driver.
     *
     * @param string $clazz The full name of the class including namespace.
     */
    public function setConfigDriver(string $clazz) {
        self::$ConfigDriver = $clazz;
    }

    /**
     * Start your WebFiori application.
     *
     * @return App An instance of the class.
     *
     * @throws InitializationException
     * @since 1.0
     */
    public static function start(): App {
        if (self::$ClassStatus == 'NONE') {
            if (self::$LC === null) {
                self::$ClassStatus = 'INITIALIZING';
                self::$LC = new App();
            }
        } else if (self::$ClassStatus == 'INITIALIZING') {
            throw new InitializationException('Using the core class while it is not fully initialized.');
        }

        return self::$LC;
    }
    private static function autoRegisterHelper($options) {
        $dir = $options['dir'];
        $phpFile = $options['php-file'];
        $folder = $options['folder'];
        $className = $options['class-name'];
        $otherParams = $options['params'];
        $regCallback = $options['callback'];
        $constructorParams = $options['constructor-params'];
        $instanceNs = require_once $dir.DS.$phpFile;

        if (strlen($instanceNs) == 0 || $instanceNs == 1) {
            $instanceNs = '\\'.APP_DIR.'\\'.$folder;
        }
        $class = $instanceNs.'\\'.$className;
        try {
            $reflectionClass = new ReflectionClass($class);

            $toPass = [$reflectionClass->newInstanceArgs($constructorParams)];

            foreach ($otherParams as $param) {
                $toPass[] = $param;
            }
            call_user_func_array($regCallback, $toPass);
        } catch (Error $ex) {
        }
    }
    private function checkAppDir() {
        /**
         * Directory separator.
         */
        define('DS', DIRECTORY_SEPARATOR);

        if (!defined('APP_DIR')) {
            /**
             * The name of the directory at which the developer will have his own application
             * code.
             *
             * @since 2.2.1
             */
            define('APP_DIR','app');
        }

        if (strpos(APP_DIR, ' ') !== false || strpos(APP_DIR, '-')) {
            http_response_code(500);
            die('Error: Unable to initialize the application. Invalid application directory name: "'.APP_DIR.'".');
        }
        /**
         * The absolute path to application directory.
         *
         * @var string
         */
        define('APP_PATH', ROOT_PATH.DIRECTORY_SEPARATOR.APP_DIR.DIRECTORY_SEPARATOR);
    }

    /**
     * Checks if framework standard libraries are loaded or not.
     *
     * If a library is missing, the method will throw an exception that tell
     * which library is missing.
     *
     * @throws InitializationException
     * @since 1.3.5
     */
    private function checkStandardLibs() {
        $standardLibsClasses = [
            'webfiori/collections' => 'webfiori\\collections\\Node',
            'webfiori/ui' => 'webfiori\\ui\\HTMLNode',
            'webfiori/jsonx' => 'webfiori\\json\\Json',
            'webfiori/database' => 'webfiori\\database\\ResultSet',
            'webfiori/http' => 'webfiori\\http\\Response',
            'webfiori/file' => 'webfiori\\file\\File',
            'webfiori/mailer' => 'webfiori\\email\\SMTPAccount',
            'webfiori/cli' => 'webfiori\\cli\\CLICommand',
            'webfiori/err' => 'webfiori\\error\\ErrorHandlerException'
        ];

        foreach ($standardLibsClasses as $lib => $class) {
            if (!class_exists($class)) {
                throw new InitializationException("The standard library '$lib' is missing.");
            }
        }
    }

    /**
     * Checks and initialize standard input and output streams.
     */
    private function checkStdInOut() {
        /*
         * first, check for php streams if they are open or not.
         */
        if (!defined('STDIN')) {
            /**
             * A constant that represents standard input stream of PHP.
             *
             * The value of the constant is a 'resource' which can be used with
             * all file related PHP functions.
             *
             */
            define('STDIN', fopen('php://stdin', 'r'));
        }

        if (!defined('STDOUT')) {
            /**
             * A constant that represents standard output stream of PHP.
             *
             * The value of the constant is a 'resource' which can be used with
             * all file related PHP functions.
             */
            define('STDOUT', fopen('php://stdout', 'w'));
        }

        if (!defined('STDERR')) {
            /**
             * A constant that represents standard error output stream of PHP.
             *
             * The value of the constant is a 'resource' which can be used with
             * all file related PHP functions.
             *
             */
            define('STDERR',fopen('php://stderr', 'w'));
        }
    }

    /**
     * @throws FileException
     * @throws Exception
     */
    private function initAutoLoader() {
        /**
         * Initialize autoloader.
         */
        if (!class_exists('webfiori\framework\AutoLoader',false)) {
            require_once WF_CORE_PATH.DIRECTORY_SEPARATOR.'AutoLoader.php';
        }
        self::$AU = AutoLoader::get();

        if (!class_exists(APP_DIR.'\ini\InitAutoLoad')) {
            ConfigController::get()->createIniClass('InitAutoLoad', 'Add user-defined directories to the set of directories at which the framework will search for classes.');
        }
        call_user_func(APP_DIR.'\ini\InitAutoLoad::init');
    }
    private function initFrameworkVersionInfo() {
        /**
         * A constant that represents version number of the framework.
         *
         * @since 2.1
         */
        define('WF_VERSION', '3.0.0-RC14');
        /**
         * A constant that tells the type of framework version.
         *
         * The constant can have values such as 'Alpha', 'Beta' or 'Stable'.
         *
         * @since 2.1
         */
        define('WF_VERSION_TYPE', 'Release Candidate');
        /**
         * The date at which the framework version was released.
         *
         * The value of the constant will be a string in the format YYYY-MM-DD.
         *
         * @since 2.1
         */
        define('WF_RELEASE_DATE', '2023-08-13');
    }

    /**
     * @throws FileException
     */
    private function initMiddleware() {
        App::autoRegister('middleware', function(AbstractMiddleware $inst)
        {
            MiddlewareManager::register($inst);
        });

        if (!class_exists(APP_DIR.'\ini\InitMiddleware')) {
            ConfigController::get()->createIniClass('InitMiddleware', 'Register middleware which are created outside the folder \'app/middleware\'.');
        }
        call_user_func(APP_DIR.'\ini\InitMiddleware::init');
    }

    /**
     * @throws FileException
     */
    private function initRoutes() {
        $routesClasses = ['APIsRoutes', 'PagesRoutes', 'ClosureRoutes', 'OtherRoutes'];

        foreach ($routesClasses as $className) {
            if (!class_exists(APP_DIR.'\\ini\\routes\\'.$className)) {
                ConfigController::get()->createRoutesClass($className);
            }
            call_user_func(APP_DIR.'\ini\routes\\'.$className.'::create');
        }

        if (Router::routesCount() != 0) {
            $home = trim(self::getConfig()->getHomePage());

            if (strlen($home) != 0) {
                Router::redirect('/', App::getConfig()->getHomePage());
            }
        }
    }

    /**
     * @throws FileException
     */
    private function initScheduler() {
        $uriObj = new RouterUri(Request::getRequestedURI(), '');
        $pathArr = $uriObj->getPathArray();

        if (!class_exists(APP_DIR.'\ini\InitTasks')) {
            ConfigController::get()->createIniClass('InitTasks', 'A method that can be used to register background tasks.');
        }

        if (Runner::isCLI() || (defined('SCHEDULER_THROUGH_HTTP') && SCHEDULER_THROUGH_HTTP && in_array('scheduler', $pathArr))) {
            if (defined('SCHEDULER_THROUGH_HTTP') && SCHEDULER_THROUGH_HTTP) {
                TasksManager::initRoutes();
            }
            TasksManager::getPassword(self::getConfig()->getSchedulerPassword());
            //initialize scheduler tasks only if in CLI or scheduler is enabled through HTTP.
            call_user_func(APP_DIR.'\ini\InitTasks::init');
            TasksManager::registerTasks();
        }
    }
    private function initThemesPath() {
        if (!defined('THEMES_PATH')) {
            $themesDirName = 'themes';
            $themesPath = ROOT_PATH.DS.$themesDirName;
            /**
             * This constant represents the directory at which themes exist.
             * @since 1.0
             */
            define('THEMES_PATH', $themesPath);
        }
    }
    private function loadEnvVars() {
        Controller::get()->updateEnv();
    }
    /**
     * Sets new error and exception handler.
     */
    private function setHandlers() {
        error_reporting(E_ALL & ~E_ERROR & ~E_COMPILE_ERROR & ~E_CORE_ERROR & ~E_RECOVERABLE_ERROR);
        Handler::registerHandler(new CLIErrHandler());
        Handler::registerHandler(new APICallErrHandler());
        Handler::registerHandler(new HTTPErrHandler());
        Handler::unregisterHandler(Handler::getHandler('Default'));
    }
}<|MERGE_RESOLUTION|>--- conflicted
+++ resolved
@@ -46,14 +46,12 @@
  */
 class App {
     /**
-<<<<<<< HEAD
-=======
      * Sets the class that will be used as configuration driver.
      *
      * This method must be used before calling the method 'App::start()' in order
      * to set proper configuration driver.
      * 
-     * @param string $clazz The full name of the class including namespace.
+     * @param string $clazz The full name of the class including namespace. 
      */
     public static function setConfigDriver(string $clazz) {
         self::$ConfigDriver = $clazz;
@@ -73,7 +71,6 @@
      */
     private static $ConfigDriver = '\\webfiori\\framework\\config\\ClassDriver';
     /**
->>>>>>> 9a832ceb
      * A constant that indicates that the status of the class is 'initialized'.
      *
      */
