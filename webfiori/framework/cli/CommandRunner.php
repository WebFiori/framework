<?php
namespace webfiori\framework\cli;

use webfiori\framework\cli\ArrayOutputStream;
use webfiori\framework\cli\ArrayInputStream;
use PHPUnit\Framework\TestCase;
/**
 * A class which can be used to test custom made CLI commands.
 * 
 * The class uses arrays as input streams and output streams. What it does
 * is it executes a command and read inputs from an array and send output to 
 * another array. Then it can be used to compare final output with specific string
 * value to validate command execution result.
 *
 * @author Ibrahim
 */
class CommandRunner {
    private $command;
    private $exitStatus;
    /**
     * Creates new instance.
     * 
     * @param string $inputFile The path to the file that will be used as input
     * stream.
     * 
     * @param string $outputFile The path to the file that will be used as
     * output stream.
     */
<<<<<<< HEAD
    public function __construct(array $inputsArray = []) {
        CLI::setInputStream(new ArrayInputStream($inputsArray));
        CLI::setOutputStream(new ArrayOutputStream());
=======
    public function __construct($inputFile, $outputFile) {
        CLI::setInputStream(new FileInputStream($inputFile));
        CLI::setOutputStream(new FileOutputStream($outputFile));
        CLI::registerCommands();
>>>>>>> 128d70e1
    }
    /**
     * Returns an array that contains the output of the command after running it.
     * 
     * @return array Each line which was sent to the output stream will be in
     * one index.
     */
    public function getOutputsArray() {
        return CLI::getOutputStream()->getOutputArray();
    }
    /**
     * Returns exit status of the command after executing it.
     * 
     * @return int An integer value. If no command was executed, the method will
     * return null.
     */
    public function getExitStatus() {
        return $this->exitStatus;
    }
    /**
     * Execute a command given as an object.
     * 
     * @param CLICommand $command The command that will be executed.
     * 
     * @param array $argsVals An optional array that contains the values
     * of command arguments (if the command supports args). The indices of
     * the array should hold arguments names and the value of each index is the
     * value of the argument.
     * 
     * @return int
     */
    public function runCommand(CLICommand $command, array $argsVals = []) {
        CLI::getOutputStream()->reset();
        $this->command = $command;
        foreach ($argsVals as $argName => $argVal) {
            $command->setArgValue($argName, $argVal);
        }
        //$command->addArg('--ansi');
        $command->addArg('--no-ansi');
        
        $command->setArgValue('--no-ansi');
        $this->exitStatus = $command->excCommand();
        return $this->exitStatus;
    }
    /**
     * Returns the command that will be executed by the runner.
     * 
     * @return CLICommand
     */
    public function getCommand() {
        return $this->command;
    }
    /**
     * Checks if exit status of the command equals to specific value or not.
     * 
     * @param int $val The value to check with.
     * 
     * @return boolean If exit status is equals to the given value, the method
     * will return true. Other than that, the method will return false.
     */
    public function isExitStatusEquals($val) {
        return $this->exitStatus == $val;
    }
    /**
     * Checks if the content of output stream match a given output as array.
     * 
     * @param array $outputsStr An array that contains strings which should
     * represents the outputs. At each index, a string that represents
     * one line of output.
     * 
     * @return boolean If the actual output match with the given value, the
     * method will return true. Other than that, the method will return
     * false.
     */
    public function isOutputEquals(array $outputsStr, TestCase $case = null) {
        $actualOutputArr = $this->getOutputsArray();
        $isEqual = count($actualOutputArr) == count($outputsStr);
        if ($case !== null) {
            $case->assertEquals(count($outputsStr), count($actualOutputArr));
        }
        if ($isEqual) {
            for ($x = 0 ; $x < count($actualOutputArr) ; $x++) {
                if ($case !== null) {
                    $case->assertEquals($outputsStr[$x], $actualOutputArr[$x]);
                }
                $isEqual = $actualOutputArr[$x] == $outputsStr[$x];
            }
        }
        return $isEqual;
    }
}<|MERGE_RESOLUTION|>--- conflicted
+++ resolved
@@ -26,16 +26,9 @@
      * @param string $outputFile The path to the file that will be used as
      * output stream.
      */
-<<<<<<< HEAD
     public function __construct(array $inputsArray = []) {
         CLI::setInputStream(new ArrayInputStream($inputsArray));
         CLI::setOutputStream(new ArrayOutputStream());
-=======
-    public function __construct($inputFile, $outputFile) {
-        CLI::setInputStream(new FileInputStream($inputFile));
-        CLI::setOutputStream(new FileOutputStream($outputFile));
-        CLI::registerCommands();
->>>>>>> 128d70e1
     }
     /**
      * Returns an array that contains the output of the command after running it.
