--- conflicted
+++ resolved
@@ -126,7 +126,6 @@
             $this->info("No migrations were executed.");
         }
         return 0;
-<<<<<<< HEAD
     }
     private function isConnectionSet() : bool {
         if ($this->connectionInfo !== null) {
@@ -149,8 +148,6 @@
             return true;
         }
         return false;
-=======
->>>>>>> e73e385a
     }
     private function applyNext(&$listOfApplied) : bool {
         try {
