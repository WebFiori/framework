<?php
/**
 * This file is licensed under MIT License.
 *
 * Copyright (c) 2024 Ibrahim BinAlshikh
 *
 * For more information on the license, please visit:
 * https://github.com/WebFiori/.github/blob/main/LICENSE
 *
 */
namespace webfiori\framework\cli\helpers;

use webfiori\framework\cli\commands\CreateCommand;
use webfiori\framework\writers\APITestCaseWriter;
use webfiori\http\WebServicesManager;
/**
 * A helper class which is used to help in creating test cases for web APIs classes using CLI.
 *
 * @author Ibrahim
 *
 */
class CreateAPITestCase extends CreateClassHelper {
    /**
     * @var APITestCaseWriter
     */
    private $writer;
    /**
     * Creates new instance of the class.
     *
     * @param CreateCommand $command A command that is used to call the class.
     */
    public function __construct(CreateCommand $command) {
        parent::__construct($command, new APITestCaseWriter());
        $this->writer = $this->getWriter();
    }
    public function readClassInfo() {
        if (!$this->readManagerInfo()) {
            return false;
        }
        if (!$this->readServiceInfo()) {
            return false;
        }
        $nsArr = explode('\\', get_class($this->writer->getService()));
        array_pop($nsArr);
        $ns = implode('\\', $nsArr);
        $this->setClassName($this->writer->getServiceName().'Test');
        $this->setNamespace('tests\\'.$ns);
        $this->setPath(ROOT_PATH.DS.'tests'.DS.implode(DS, $nsArr));


        if ($this->getCommand()->isArgProvided('--defaults')) {
            $this->writeClass();
        } else {
            $this->checkPlace($ns);
        }

        return true;
    }
    private function checkPlace($ns) {
        $this->println("Test case will be created with following parameters:");
        $this->println("PHPUnit Version: ".$this->writer->getPhpUnitVersion());
        $this->println("Name: ".$this->getWriter()->getName(true));
        $this->println("Path: ".$this->getWriter()->getPath());
        $confrm = $this->confirm('Would you like to use default parameters?', true);

        if ($confrm) {
            $this->writeClass();
        } else {
            $this->writer->setPhpUnitVersion($this->getCommand()->readInteger('PHPUnit Version:', 11));
            $this->setClassInfo('tests\\'.$ns, 'Test');
            $this->writeClass();
        }
    }
<<<<<<< HEAD
    private function readServiceInfo() {
        $selected = $this->getCommand()->getArgValue('--service');
        $services = $this->writer->getServicesManager()->getServices();
        if ($selected !== null) {
            if (!isset($services[$selected])) {
                $this->info('Selected services manager has no service with name \''.$selected.'\'.');
            } else {
                $this->writer->setService($services[$selected]);
                return true;
            }
        }
        if (count($services) == 0) {
            $this->info('Provided services manager has 0 registered services.');
            return false;
        }
        $selected = $this->select('Which service you would like to have a test case for?', array_keys($services));
        $this->writer->setService($services[$selected]);
        return true;
    }
=======
>>>>>>> c456f487
    private function readManagerInfo() {
        $m = $this->getCommand()->getArgValue('--manager');
        $instance = null;

        if ($m !== null) {
            if (class_exists($m)) {
                $instance = new $m();

                if ($instance instanceof WebServicesManager) {
                    $this->writer->setServicesManager($instance);

                    return true;
                } else {
                    $this->error("The argument --manager has invalid value.");

                    return false;
                }
            } else {
                $this->error("The argument --manager has invalid value.");

                return false;
            }
        }

        if ($instance === null) {
            while (!($instance instanceof WebServicesManager)) {
                $instance = $this->getCommand()->readInstance('Please enter services manager information:');

                if (!($instance instanceof WebServicesManager)) {
                    $this->error('Provided class is not an instance of '.WebServicesManager::class);
                } else {
                    $this->writer->setServicesManager($instance);

                    return true;
                }
            }
        }
    }
    private function readServiceInfo() {
        $selected = $this->getCommand()->getArgValue('--service');
        $services = $this->writer->getServicesManager()->getServices();

        if ($selected !== null) {
            if (!isset($services[$selected])) {
                $this->info('Selected services manager has no service with name \''.$selected.'\'.');
            } else {
                $this->writer->setService($services[$selected]);

                return;
            }
        }

        if (count($services) == 0) {
            $this->info('Provided services manager has 0 registered services.');

            return;
        }
        $selected = $this->select('Which service you would like to have a test case for?', array_keys($services));
        $this->writer->setService($services[$selected]);
    }
}<|MERGE_RESOLUTION|>--- conflicted
+++ resolved
@@ -71,7 +71,6 @@
             $this->writeClass();
         }
     }
-<<<<<<< HEAD
     private function readServiceInfo() {
         $selected = $this->getCommand()->getArgValue('--service');
         $services = $this->writer->getServicesManager()->getServices();
@@ -91,8 +90,6 @@
         $this->writer->setService($services[$selected]);
         return true;
     }
-=======
->>>>>>> c456f487
     private function readManagerInfo() {
         $m = $this->getCommand()->getArgValue('--manager');
         $instance = null;
