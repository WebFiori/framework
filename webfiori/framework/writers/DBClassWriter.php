<?php
/**
 * This file is licensed under MIT License.
 * 
 * Copyright (c) 2020 Ibrahim BinAlshikh
 * 
 * For more information on the license, please visit: 
 * https://github.com/WebFiori/.github/blob/main/LICENSE
 * 
 */
namespace webfiori\framework\writers;

use webfiori\database\Column;
use webfiori\database\EntityMapper;
use webfiori\database\mssql\MSSQLColumn;
use webfiori\database\mssql\MSSQLTable;
use webfiori\database\mysql\MySQLColumn;
use webfiori\database\Table;
use webfiori\framework\DB;
use webfiori\framework\writers\ClassWriter;
/**
 * A class which is used to create a database access controller.
 *
 * @author Ibrahim
 */
class DBClassWriter extends ClassWriter {
    /**
     * 
     * @var Table
     */
    private $associatedTable;
    private $entityName;
    private $whereArr;
    private $paramsArr;
    private $connName;
    private $includeUpdate;
    /**
     * Returns the table instance at which the class will build
     * database operations based on.
     * 
     * @return Table|null If the table is set, it will be returned as an object.
     * If not set, null is returned.
     */
    public function getTable() {
        return $this->associatedTable;
    }
    /**
     * Checks if each non-unique table column will have its own update method.
     * 
     * @return bool If each column will have its own update method, true is
     * returned. False otherwise.
     */
    public function isColumnUpdateIncluded() : bool {
        return $this->includeUpdate;
    }
    /**
     * Sets the name of the connection at which the generated class will use to connect
     * to database.
     * 
     * @param string $connName The name of the connection as it was set in the
     * class 'AppConfig' of the application.
     */
    public function setConnection(string $connName) {
        $trimmed = trim($connName);
        
        if (strlen($trimmed) != 0) {
            $this->connName = $trimmed;
        }
    }
    /**
     * Returns the name of the connection at which the generated class will use to connect
     * to database.
     * 
     * @return string|null The name of the connection. If not set, null is returned.
     */
    public function getConnectionName() {
        return $this->connName;
    }
    /**
     * Creates new instance of the class.
     * 
     * @param string $className The name of the class that will be created.
     * 
     * @param string $ns The namespace at which the class will belong to.
     * 
     * @param Table $table The table instance at which the class will build
     * database operations based on.
     */
    public function __construct($className = 'NewDBOperationsClass', $ns = '\\', Table $table = null ) {
        parent::__construct($className, $ns, $ns);
        if ($table !== null) {
            $this->setTable($table);
        }
        $this->addUseStatement(DB::class);
        $this->includeUpdate = false;
    }
    /**
     * Sets the table at which the class will create logic to perform operations
     * on.
     * 
     * @param Table $t
     */
    public function setTable(Table $t) {
        $temp = $this->getTable();
        
        if ($temp !== null) {
            $this->removeUseStatement($temp->getEntityMapper()->getEntityName(true));
        }
        $this->associatedTable = $t;
        $mapper = $t->getEntityMapper();
        $this->entityName = $mapper->getEntityName();
        $this->addUseStatement($mapper->getNamespace().'\\'.$mapper->getEntityName());
        $this->createParamsAndWhereArr();
    }
    /**
     * Returns the name of the entity at which the class will use to map records.
     * 
     * The name of the entity is taken from entity mapper which is associated
     * with the table at which database operations are based on.
     * 
     * @return string Class name of the entity.
     */
    public function getEntityName() : string {
        return $this->entityName;
    }
    /**
     * Writes the body of the class.
     */
    public function writeClassBody() {
        
        $this->append([
            'private static $instance;',
            '/**',
            ' * Returns an instance of the class.',
            ' * ',
            ' * Calling this method multiple times will return same instance.',
            ' * ',
            ' * @return '.$this->getName().' An instance of the class.',
            ' */',
            'public static function get() : '.$this->getName().' {'
        ], 1);
        $this->append('');
        $this->append('if (self::$instance === null) {', 2);
        $this->append('self::$instance = new '.$this->getName().'();', 3);
        $this->append('}', 2);
        $this->append('');
        $this->append('return self::$instance;', 2);
        $this->append('}', 1);
        $this->append([
            "/**",
            " * Creates new instance of the class.",
            " */",
            $this->f('__construct')
        ], 1);

        if ($this->getConnectionName() !== null) {
            $this->append([
                "parent::__construct('".$this->getConnectionName()."');",
            ], 2);
        } else {
            $this->append([
                '//TODO: Specify the name of database connection to use in performing operations.',
                "parent::__construct('');",
            ], 2);
        }
        $this->append('}', 1);
        
        $this->writeAddRecord();
        
        $this->writeDeleteRecord();
        $this->writeGetRecord();
        $this->writeGetRecords();
        $this->writeGetRecordsCount();
        $this->writeUpdateRecord();
        if ($this->isColumnUpdateIncluded()) {
            $this->writeUpdateRecordMethods();
        }
        
        $this->append('}', 0);
    }
    /**
     * Include update methods for each single column in the table that
     * is not unique.
     * 
     * If this method is called, the writer will write one method for every
     * column in the table to update its value.
     */
    public function includeColumnsUpdate() {
        $this->includeUpdate = true;
    }
   
    private function writeAddRecord() {
        $t = $this->getTable();
        if ($t === null) {
            return;
        }
        $this->append([
            "/**",
            " * Adds new record to the table '".$t->getNormalName()."'.",
            " *",
            " * @param ".$this->getEntityName().' $entity An object that holds record information.',
            " */",
            $this->f('add'.$this->getEntityName(), ['entity' => $this->getEntityName()])
        ], 1);
        $recordsArr = [];
        foreach ($t->getEntityMapper()->getGettersMap(true) as $methName => $col) {

            if (!(($col instanceof MSSQLColumn && $col->isIdentity()) || ($col instanceof MySQLColumn && $col->isAutoInc()))) {
                $recordsArr[] = "'$col' => \$entity->$methName(),";
            }
        }
        $this->append([
            "\$this->table('".$t->getNormalName()."')->insert(["
        ], 2);
        $this->append($recordsArr, 3);
        $this->append('])->execute();', 2);
        
        $this->append('}', 1);
    }
    private function createParamsAndWhereArr() {
        $t = $this->getTable();
        
        if ($t === null) {
            return;
        }
        $cols = $this->getUniqueColsKeys();
        $this->paramsArr = [];
        $this->whereArr = [];
        foreach ($cols as $key) {
            $colObj = $t->getColByKey($key);
            $this->paramsArr[$colObj->getNormalName()] = $colObj->getPHPType();
            $this->whereArr[] = count($this->whereArr) == 0 ? "->where('$key', '=', $".$colObj->getNormalName().")"
                    : "->andWhere('$key', '=', $".$colObj->getNormalName().")";
        }
    }
    private function writeColUpdate(Column $colObj, $key) {
        $phpType = $colObj->getPHPType();
        $t = $this->getTable();
        $this->append([
            "/**",
            " * Updates the value of the column '".$colObj->getNormalName()."' on the table '".$t->getNormalName()."'.",
        ], 1);
        if (count($this->paramsArr) != 0) {
            foreach ($this->paramsArr as $name => $type) {
                $paramsComment[] = ' *';
                $paramsComment[] = " * @param $type \$$name One of the values which are used in 'where' condition.";
            }
        }

        $firstParamName = $colObj->isNull() ? 'newVal = null' : 'newVal';
        $paramsComment[] = ' *';
        $paramsComment[] = " * @param $phpType \$newVal The new value for the column.";
        $this->append($paramsComment, 1);
        if (strpos($phpType, '|null') !== false) {
            $phpType = substr($phpType,0, strlen($phpType) - strlen('|null') );
        }
        $this->append([
            " */",
            
            $this->f(self::toMethodName($key, 'update'), array_merge(
                $this->paramsArr,
                [$firstParamName => $phpType]
            ))
        ], 1);
        $this->append("\$this->table('".$t->getNormalName()."')->update([", 2);
        $this->append("'$key' => \$newVal", 4);
        
        if (count($this->whereArr) == 0) {
            $this->append("])->execute();", 3);
            $this->append("//TODO: Specify conditions for updating the value of the record '".$colObj->getNormalName()."'", 3);
        } else {
            $this->append("])", 3);
            $this->append($this->whereArr, 3);
            $this->append('->execute();', 3);
        }
        
        $this->append('}', 1);
    }
    /**
     * Maps key name to entity method name.
     * 
     * @param string $colKey The name of column key such as 'user-id'.
     * 
     * @param string $prefix The type of the method. This one can have only two values, 
     * 's' for setter method and 'g' for getter method. Default is 'g'.
     * 
     * @return string The name of the mapped method name. If the passed column 
     * key is empty string, the method will return empty string.
     * 
     * @since 1.0
     */
    public static function toMethodName(string $colKey, $prefix = 'g') {
        $trimmed = trim($colKey);


        $split = explode('-', $trimmed);
        $methodName = '';

        foreach ($split as $namePart) {
            if (strlen($namePart) == 1) {
                $methodName .= strtoupper($namePart);
            } else {
                $firstChar = $namePart[0];
                $methodName .= strtoupper($firstChar).substr($namePart, 1);
            }
        }

        return $prefix.$methodName;
    }
    private function writeUpdateRecordMethods() {
        $t = $this->getTable();
        if ($t === null) {
            return;
        }
        $uniqueKeys = $this->getUniqueColsKeys();

        foreach ($t->getCols() as $key => $colObj) {
            if (!in_array($key, $uniqueKeys)) {
                $this->writeColUpdate($colObj, $key);
            }
        }
        
    }
    private function writeUpdateRecord() {
        $t = $this->getTable();
        
        if ($t === null) {
            return;
        }
        $this->append([
            "/**",
            " * Updates a record on the table '".$t->getNormalName()."'.",
            " *",
            " * @param ".$this->getEntityName().' $entity An object that holds updated record information.',
            " */",
            $this->f('update'.$this->getEntityName(), ['entity' => $this->getEntityName()])
        ], 1);
        $this->append("\$this->table('".$t->getNormalName()."')", 2);
        $this->append("->update([", 3);
        $keys = $t->getColsKeys();
        
        if (count($this->paramsArr) != 0) {
            $updateCols = [];
            $whereCols = [];
            $uniqueCols = $this->getUniqueColsKeys();
            foreach ($uniqueCols as $key) {
                $whereCols[] = count($whereCols) == 0 ? 
                        "->where('$key', '=', \$entity->".EntityMapper::mapToMethodName($key).'())' 
                        : "->andWhere('$key', '=', \$entity->".EntityMapper::mapToMethodName($key).'())';
            }
            foreach ($keys as $key) {
                if (!in_array($key, $uniqueCols)) {
                    $updateCols[] = "'$key' => \$entity->".EntityMapper::mapToMethodName($key).'(),';
                }
            }
            $this->append($updateCols, 4);
            $this->append('])', 3);
            $this->append($whereCols, 3);
            $this->append("->execute();", 3);
        } else {
            foreach ($keys as $key) {
                $updateCols[] = "'$key' => \$entity->".EntityMapper::mapToMethodName($key).'(),';
            }
            $this->append($updateCols, 4);
            $this->append(']);', 3);
            $this->append('//TODO: Specify update record condition(s).', 3);
        }
        $this->append('}', 1);
    }
    private function writeDeleteRecord() {
        $t = $this->getTable();
        
        if ($t === null) {
            return;
        }
        $this->append([
            "/**",
            " * Deletes a record from the table '".$t->getNormalName()."'.",
            " *",
            " * @param ".$this->getEntityName().' $entity An object that holds record information.',
            " */",
            $this->f('delete'.$this->getEntityName(), ['entity' => $this->getEntityName()]),
        ], 1);
        $this->append("\$this->table('".$t->getNormalName()."')", 2);
        
        if (count($this->paramsArr) != 0) {
            $this->append("->delete()", 4);
            $cols = [];
            foreach ($this->getUniqueColsKeys() as $key) {
                $cols[] = count($cols) == 0 ? 
                        "->where('$key', '=', \$entity->".EntityMapper::mapToMethodName($key).'())' 
                        : "->andWhere('$key', '=', \$entity->".EntityMapper::mapToMethodName($key).'())';
            }
            $this->append($cols, 3);
            $this->append("->execute();", 4);
        } else {
            $this->append("->delete();", 4);
            $this->append('//TODO: Specify delete record condition(s).', 3);
        }
        $this->append('}', 1);
    }

    private function writeGetRecord() {
        $t = $this->getTable();
        
        if ($t === null) {
            return;
        }
        $this->append([
            "/**",
            " * Returns the information of a record from the table '".$t->getNormalName()."'.",
            " *",
            " * @return ".$this->getEntityName().'|null If a record with given information exist,',
            " * The method will return an object which holds all record information.",
            " * Other than that, null is returned.",
            " */",
            $this->f('get'.$this->getEntityName(), $this->paramsArr)
        ], 1);
        $this->append("\$mappedRecords = \$this->table('".$t->getNormalName()."')", 2);
        $this->append("->select()", 4);
        if (count($this->paramsArr) != 0) {
            
            $this->append($this->whereArr, 4);
            
        } else {
            $this->append('//TODO: Specify select condition for retrieving one record.', 4);
        }
<<<<<<< HEAD
        $this->append("->execute()", 3);
        $this->append("->map(function (array \$records) {", 3);
        $this->append("if (count(\$records) == 1) {", 4);
        $this->append("return [".$this->getEntityName().'::map($records[0])];', 5);
        $this->append("}", 4);
        $this->append("return [];", 4);
        $this->append("})->toArray();", 3);
=======
        $this->append("->execute()", 4);
        $this->append("->map(function (array \$record) {", 4);
        $this->append("return ".$this->getEntityName().'::map($records);', 5);
        $this->append("});", 4);
>>>>>>> c0c23fc2
        $this->append('if (count($mappedRecords) == 1) {', 2);
        $this->append('return $mappedRecords[0];', 3);
        $this->append('}', 2);
        $this->append('}', 1);
    }
    private function writeGetRecordsCount() {
        $t = $this->getTable();
        
        if ($t === null) {
            return;
        }
        $this->append([
            "/**",
            " * Returns number of records on the table '".$t->getNormalName()."'.",
            " *",
            " * The main use of this method is to compute number of pages.",
            " *",
            " * @return int Number of records on the table '".$t->getNormalName()."'.",
            " */",
            $this->f('get'.$this->getEntityName().'sCount', [], 'int')
        ], 1);
        $this->append("return \$this->table('".$t->getNormalName()."')", 2);
        $this->append("->selectCount()", 4);
        $this->append("->execute()", 4);
        $this->append("->getRows()[0]['count'];", 4);
        
        $this->append('}', 1);
    }
    private function writeGetRecords() {
        $t = $this->getTable();
        
        if ($t === null) {
            return;
        }
        $this->append([
            "/**",
            " * Returns all the records from the table '".$t->getNormalName()."'.",
            " *",
            " * @param int \$pageNum The number of page to fetch. Default is 0.",
            " *",
            " * @param int \$pageSize Number of records per page. Default is 10.",
            " *",
            " * @return array An array that holds all table records as objects",
            " */",
            $this->f('get'.$this->getEntityName().'s', [
                'pageNum = 0' => 'int',
                'pageSize = 10' => 'int'
            ], 'array')
        ], 1);
        $this->append("return \$this->table('".$t->getNormalName()."')", 2);
        $this->append("->select()", 4);
        $this->append('->page($pageNum, $pageSize)', 4);
        $this->append('->orderBy(["id"])', 4);
        $this->append("->execute()", 4);
        $this->append("->map(function (array \$record) {", 4);
        $this->append("\$retVal[] = ".$this->getEntityName().'::map($record);', 5);
<<<<<<< HEAD
        $this->append("}", 4);
        $this->append("return \$retVal;", 4);
        $this->append("})->toArray();", 3);
=======
        $this->append("});", 4);
>>>>>>> c0c23fc2
        $this->append('}', 1);
    }
    /**
     * Returns an array that contains the keys of columns which are set as primary
     * unique or identity.
     * 
     * Note that if the table has identity column, only the key of this column
     * is returned. Other than that, the keys of the primary columns and
     * unique columns are returned.
     * 
     * @return array An array that contains the keys of columns which are set as primary
     * or unique.
     */
    public function getUniqueColsKeys() : array {
        $table = $this->getTable();
        
        if ($table instanceof MSSQLTable) {
            if ($table->hasIdentity()) {
                $cols = [];
                
                foreach ($table->getCols() as $key => $col) {
                    if ($col->isIdentity()) {
                        $cols[] = $key;
                        break;
                    }
                }
                return $cols;
            }
        }
        
        $recordUniqueCols  = $table->getPrimaryKeyColsKeys();
        
        if (count($recordUniqueCols ) == 0) {
            $recordUniqueCols = $table->getUniqueColsKeys();
        } 
        return $recordUniqueCols;
    }
    /**
     * Writes the comment that will appear at the top of the class.
     */
    public function writeClassComment() {
        $t = $this->getTable();
        
        if ($t === null) {
            return;
        }
        $this->append([
            "/**",
            " * A class which is used to perform operations on the table '".$t->getNormalName()."'",
            " */"
        ]);
    }
    /**
     * Writes the string that represent class declaration.
     */
    public function writeClassDeclaration() {
        $this->append('class '.$this->getName().' extends DB {');
    }

}<|MERGE_RESOLUTION|>--- conflicted
+++ resolved
@@ -425,20 +425,10 @@
         } else {
             $this->append('//TODO: Specify select condition for retrieving one record.', 4);
         }
-<<<<<<< HEAD
-        $this->append("->execute()", 3);
-        $this->append("->map(function (array \$records) {", 3);
-        $this->append("if (count(\$records) == 1) {", 4);
-        $this->append("return [".$this->getEntityName().'::map($records[0])];', 5);
-        $this->append("}", 4);
-        $this->append("return [];", 4);
-        $this->append("})->toArray();", 3);
-=======
         $this->append("->execute()", 4);
         $this->append("->map(function (array \$record) {", 4);
         $this->append("return ".$this->getEntityName().'::map($records);', 5);
         $this->append("});", 4);
->>>>>>> c0c23fc2
         $this->append('if (count($mappedRecords) == 1) {', 2);
         $this->append('return $mappedRecords[0];', 3);
         $this->append('}', 2);
@@ -495,13 +485,9 @@
         $this->append("->execute()", 4);
         $this->append("->map(function (array \$record) {", 4);
         $this->append("\$retVal[] = ".$this->getEntityName().'::map($record);', 5);
-<<<<<<< HEAD
         $this->append("}", 4);
         $this->append("return \$retVal;", 4);
         $this->append("})->toArray();", 3);
-=======
-        $this->append("});", 4);
->>>>>>> c0c23fc2
         $this->append('}', 1);
     }
     /**
